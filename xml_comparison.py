--- conflicted
+++ resolved
@@ -293,17 +293,10 @@
 
         if xml_i_1.stem != xml_i_2.stem:
             raise ValueError(f"XMLs {xml_i_1} & {xml_i_2} do not match")
-<<<<<<< HEAD
-    
+
         image_i_1 = self.xml_to_image.to_sem_seg(xml_i_1)
         image_i_2 = self.xml_to_image.to_sem_seg(xml_i_2)
-        
-=======
-
-        image_i_1 = self.xml_to_image.to_image(xml_i_1)
-        image_i_2 = self.xml_to_image.to_image(xml_i_2)
-
->>>>>>> c46490c8
+
         self.evaluator.process([image_i_1], [image_i_2])
 
     def compare_xml_output(self, info: tuple[Path, Path]) -> tuple[np.ndarray, np.ndarray]:
@@ -327,21 +320,12 @@
 
         if xml_i_1.stem != xml_i_2.stem:
             raise ValueError(f"XMLs {xml_i_1} & {xml_i_2} do not match")
-<<<<<<< HEAD
-    
+
         image_i_1 = self.xml_to_image.to_sem_seg(xml_i_1)
         image_i_2 = self.xml_to_image.to_sem_seg(xml_i_2)
-        
-        confusion_matrix  = self.evaluator.process_output([image_i_1], [image_i_2])
-        
-=======
-
-        image_i_1 = self.xml_to_image.to_image(xml_i_1)
-        image_i_2 = self.xml_to_image.to_image(xml_i_2)
 
         confusion_matrix = self.evaluator.process_output([image_i_1], [image_i_2])
 
->>>>>>> c46490c8
         return confusion_matrix
 
     def compare_images(self, info: tuple[Path, Path]):
