--- conflicted
+++ resolved
@@ -7,14 +7,10 @@
 from detectron2.engine import DefaultPredictor
 from detectron2.checkpoint import DetectionCheckpointer
 from datasets.augmentations import ResizeShortestEdge
-<<<<<<< HEAD
 import cv2
 from main import setup_cfg, setup_logging
-=======
 from detectron2.modeling import build_model
 from detectron2.data import MetadataCatalog
-from main import setup_cfg
->>>>>>> 86ce22f6
 import torch
 from tqdm import tqdm
 
