--- conflicted
+++ resolved
@@ -1,13 +1,7 @@
 import argparse
-<<<<<<< HEAD
 import sys
 from pathlib import Path
 
-import numpy as np
-from datasets.augmentations import ResizeShortestEdge
-from detectron2.engine import DefaultPredictor
-=======
->>>>>>> 55b458e4
 from detectron2.utils.visualizer import Visualizer
 from detectron2.data import DatasetCatalog, MetadataCatalog
 import matplotlib.pyplot as plt
@@ -16,11 +10,7 @@
 import torch
 from natsort import os_sorted
 from utils.tempdir import OptionalTemporaryDirectory
-<<<<<<< HEAD
-from panopticapi.utils import rgb2id
-=======
 from run import Predictor
->>>>>>> 55b458e4
 
 
 def get_arguments() -> argparse.Namespace:
@@ -52,34 +42,6 @@
 
     return args
 
-
-<<<<<<< HEAD
-class Predictor(DefaultPredictor):
-    """
-    Predictor runs the model specified in the config, on call the image is processed and the results dict is output
-    """
-    def __init__(self, cfg):
-        """
-        Predictor runs the model specified in the config, on call the image is processed and the results dict is output
-
-        Args:
-            cfg (CfgNode): config
-        """
-        super().__init__(cfg)
-
-        checkpointer = DetectionCheckpointer(self.model)
-        checkpointer.load(cfg.TEST.WEIGHTS)
-
-        self.aug = ResizeShortestEdge(
-            [cfg.INPUT.MIN_SIZE_TEST, cfg.INPUT.MIN_SIZE_TEST], cfg.INPUT.MAX_SIZE_TEST,
-        )
-
-    def __call__(self, original_image):
-        """
-        Not really useful, but shows what call needs to be made
-        """
-        return super().__call__(original_image)
-
 _keypress_result = None 
 def keypress(event):
     global _keypress_result
@@ -96,8 +58,6 @@
         _keypress_result = "bad"
         return
 
-=======
->>>>>>> 55b458e4
 def main(args) -> None:
     """
     Currently running the validation set and showing the ground truth and the prediction side by side
@@ -156,8 +116,8 @@
             
             f.canvas.mpl_connect('key_press_event', keypress)
             
-            # ax[0].imshow(vis_im.get_image())
-            # ax[0].axis('off')
+            ax[0].imshow(vis_im.get_image())
+            ax[0].axis('off')
             ax[1].imshow(vis_im_gt.get_image())
             ax[1].axis('off')
             # f.title(inputs["file_name"])
