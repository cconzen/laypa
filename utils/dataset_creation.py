import argparse
import logging
import sys
from collections import Counter
from datetime import datetime
from pathlib import Path

import numpy as np
from natsort import os_sorted
from sklearn.model_selection import train_test_split

sys.path.append(str(Path(__file__).resolve().parent.joinpath("..")))
from utils.copy_utils import copy_mode
from utils.image_utils import load_image_array_from_path
from utils.logging_utils import get_logger_name
from utils.path_utils import image_path_to_xml_path, xml_path_to_image_path
from utils.regions_from_dataset import count_regions_single_page

logger = logging.getLogger(get_logger_name())


def get_arguments() -> argparse.Namespace:
    parser = argparse.ArgumentParser(description="Copying files from multiple folders into a single structured dataset")

    io_args = parser.add_argument_group("IO")
    io_args.add_argument("-i", "--input", help="input folders", nargs="+", action="extend", type=str, required=True)
    io_args.add_argument("-o", "--output", help="Output folder", required=True, type=str)

    parser.add_argument("-c", "--copy", action="store_true", help="Copy the images to the output folder location")
    parser.add_argument("-m", "--mode", choices=["link", "symlink", "copy"], help="Mode for moving the images", default="copy")
    parser.add_argument(
        "--split",
        nargs=3,
        type=float,
        default=[0.8, 0.1, 0.1],
        help="The percentages of each split (train,val,test), if the sum does not equal 1 relative percentage are taken(6,2,2 -> 0.6,0.2,0.2)",
    )
    parser.add_argument(
        "--check",
        nargs="?",
        const="all",
        default=None,
        help="Check if images is not corrupted, and if pageXML is properly formatted",
    )

    args = parser.parse_args()
    return args


def copy_xml_paths(xml_paths: list[Path], output_dir: Path, mode: str = "copy") -> list[Path]:
    """
    copy a list of pageXML paths to an output dir. The respective images are also copied

    Args:
        xml_paths (list[Path]): image paths
        output_dir (Path): path of the output dir
        mode (str, optional): type of copy mode (symlink, link, copy). Defaults to "copy".

    Returns:
        list[Path]: output paths
    """
    if not output_dir.is_dir():
        logger.info(f"Could not find output dir ({output_dir}), creating one at specified location")
        output_dir.mkdir(parents=True)

    page_dir = output_dir.joinpath("page")

    if not page_dir.is_dir():
        logger.info(f"Could not find output page dir ({page_dir}), creating one at specified location")
        page_dir.mkdir(parents=True)

    output_paths = []
    for xml_path in xml_paths:
        image_path = xml_path_to_image_path(xml_path)
        output_image_path = output_dir.joinpath(image_path.name)
        output_xml_path = page_dir.joinpath(xml_path.name)
        copy_mode(image_path, output_image_path, mode=mode)
        copy_mode(xml_path, output_xml_path, mode=mode)

        output_paths.append(output_xml_path)

    return output_paths


def copy_image_paths(image_paths: list[Path], output_dir: Path, mode: str = "copy") -> list[Path]:
    """
    copy a list of image paths to an output dir. The respective pageXMLs are also copied

    Args:
        image_paths (list[Path]): image paths
        output_dir (Path): path of the output dir
        mode (str, optional): type of copy mode (symlink, link, copy). Defaults to "copy".

    Returns:
        list[Path]: output paths
    """
    if not output_dir.is_dir():
        logger.info(f"Could not find output dir ({output_dir}), creating one at specified location")
        output_dir.mkdir(parents=True)

    page_dir = output_dir.joinpath("page")

    if not page_dir.is_dir():
        logger.info(f"Could not find output page dir ({page_dir}), creating one at specified location")
        page_dir.mkdir(parents=True)

    output_paths = []
    for image_path in image_paths:
        xml_path = image_path_to_xml_path(image_path)
        output_image_path = output_dir.joinpath(image_path.name)
        output_xml_path = page_dir.joinpath(xml_path.name)
        copy_mode(image_path, output_image_path, mode=mode)
        copy_mode(xml_path, output_xml_path, mode=mode)

        output_paths.append(output_image_path)

    return output_paths


def main(args):
    """
    Create a dataset structure (train, val, test) from multiple sub dirs

    Args:
        args (argparse.Namespace): arguments for where to find the images, and the output dir

    Raises:
        ValueError: must give an input
        ValueError: must give an output
        FileNotFoundError: input dir is missing
        ValueError: found duplicates in the images
        FileNotFoundError: no images found in sub dir
    """

    if args.input == []:
        raise ValueError("Must give an input")
    if args.output == "":
        raise ValueError("Must give an output")

    input_paths = [Path(path) for path in args.input]

    # image_formats = [".bmp", ".dib",
    #                  ".jpeg", ".jpg", ".jpe",
    #                  ".jp2",
    #                  ".png",
    #                  ".webp",
    #                  ".pbm", ".pgm", ".ppm", ".pxm", ".pnm",
    #                  ".pfm",
    #                  ".sr", ".ras",
    #                  ".tiff", ".tif",
    #                  ".exr",
    #                  ".hdr", ".pic"]

    # image_formats = ['.jpg']

    dir_image_paths = []
    txt_image_paths = []
    for input_path in input_paths:
        if not input_path.exists():
            raise FileNotFoundError(f"{input_path} does not exist")

        if input_path.is_dir():
            # Get all pageXMLs somewhere in the folders
            xml_paths = list(input_path.rglob(f"**/page/*.xml"))
            if len(xml_paths) == 0:
                raise FileNotFoundError(f"No xml_files found within {input_path}")
            dir_image_paths.extend(xml_paths)
        elif input_path.is_file and input_path.suffix == ".txt":
            with input_path.open(mode="r") as f:
                paths_from_file = [Path(line) for line in f.read().splitlines()]
            txt_image_paths.extend(
                [path if path.is_absolute() else input_path.parent.joinpath(path) for path in paths_from_file]
            )

            for image_path in txt_image_paths:
                if not image_path.is_file():
                    raise FileNotFoundError(f"Missing file from the txt file: {input_path}")

        else:
            raise ValueError(f"Invalid file type: {input_path.suffix}")

    dir_image_paths = [xml_path_to_image_path(path).absolute() for path in dir_image_paths]
    txt_image_paths = [path.absolute() for path in txt_image_paths]
    all_image_paths = os_sorted(dir_image_paths + txt_image_paths, key=str)

    if args.check is not None:
        if args.check not in ["all", "image", "page"]:
            raise ValueError(f"{args.save} is not a valid check mode")
        temp_image_paths = []
        for image_path in all_image_paths:
            image = load_image_array_from_path(image_path)
            if args.check in ["all", "image"]:
                if image is None:
                    continue
            if args.check in ["all", "page"]:
                xml_path = image_path_to_xml_path(image_path)
                counter = count_regions_single_page(xml_path)
                if None in counter.keys():
                    continue

            temp_image_paths.append(image_path)
        all_image_paths = temp_image_paths

    if len(all_image_paths) != len(set(path.stem for path in all_image_paths)):
        duplicates = {k: v for k, v in Counter(path.stem for path in all_image_paths).items() if v > 1}

        raise ValueError(f"Found duplicate stems for images\n {os_sorted(duplicates.items(), key=lambda s: str(s[0]))}")

    train_size, val_size, test_size = (split := np.asarray(args.split)) / np.sum(split)
    if train_size == 1:
        train_paths = all_image_paths
        val_paths = []
        test_paths = []
    elif val_size == 1:
        train_paths = []
        val_paths = all_image_paths
        test_paths = []
    elif test_size == 1:
        train_paths = []
        val_paths = []
        test_paths = all_image_paths
    else:
        train_paths, val_test_paths = train_test_split(all_image_paths, train_size=train_size)

        relative_val_size = val_size / (val_size + test_size)
        if relative_val_size == 1:
            val_paths = val_test_paths
            test_paths = []
        elif relative_val_size == 0:
            val_paths = []
            test_paths = val_test_paths
        else:
            val_paths, test_paths = train_test_split(val_test_paths, train_size=relative_val_size)

    logger.info("Number of train images:", len(train_paths))
    logger.info("Number of validation images:", len(val_paths))
    logger.info("Number of test images:", len(test_paths))

    output_dir = Path(args.output)

    if not output_dir.is_dir():
        logger.info(f"Could not find output dir ({output_dir}), creating one at specified location")
        output_dir.mkdir(parents=True)

    train_dir = output_dir.joinpath("train")
    val_dir = output_dir.joinpath("val")
    test_dir = output_dir.joinpath("test")

    if args.copy:
        train_paths = copy_image_paths(train_paths, train_dir, mode=args.mode)
        val_paths = copy_image_paths(val_paths, val_dir, mode=args.mode)
        test_paths = copy_image_paths(test_paths, test_dir, mode=args.mode)

    train_paths = [path.relative_to(output_dir) if path.is_relative_to(output_dir) else path.resolve() for path in train_paths]
    val_paths = [path.relative_to(output_dir) if path.is_relative_to(output_dir) else path.resolve() for path in val_paths]
    test_paths = [path.relative_to(output_dir) if path.is_relative_to(output_dir) else path.resolve() for path in test_paths]

    if train_paths:
<<<<<<< HEAD
        with output_dir.joinpath("train_filelist.txt").open(mode='w') as f:
            for train_path in train_paths:
                f.write(f"{train_path}\n")
    if val_paths:
        with output_dir.joinpath("val_filelist.txt").open(mode='w') as f:
            for val_path in val_paths:
                f.write(f"{val_path}\n")
    if test_paths:
        with output_dir.joinpath("test_filelist.txt").open(mode='w') as f:
            for test_path in test_paths:
                f.write(f"{test_path}\n")
            
    with output_dir.joinpath("info.txt").open(mode='w') as f:
=======
        with open(output_dir.joinpath("train_filelist.txt"), mode="w") as f:
            for train_path in train_paths:
                f.write(f"{train_path}\n")
    if val_paths:
        with open(output_dir.joinpath("val_filelist.txt"), mode="w") as f:
            for val_path in val_paths:
                f.write(f"{val_path}\n")
    if test_paths:
        with open(output_dir.joinpath("test_filelist.txt"), mode="w") as f:
            for test_path in test_paths:
                f.write(f"{test_path}\n")

    with open(output_dir.joinpath("info.txt"), mode="w") as f:
>>>>>>> c46490c8
        f.write(f"Created: {datetime.now()}\n")
        f.write(f"Number of train images: {len(train_paths)}\n")
        f.write(f"Number of validation images: {len(val_paths)}\n")
        f.write(f"Number of test images: {len(test_paths)}\n")


if __name__ == "__main__":
    args = get_arguments()
    main(args)<|MERGE_RESOLUTION|>--- conflicted
+++ resolved
@@ -256,35 +256,19 @@
     test_paths = [path.relative_to(output_dir) if path.is_relative_to(output_dir) else path.resolve() for path in test_paths]
 
     if train_paths:
-<<<<<<< HEAD
-        with output_dir.joinpath("train_filelist.txt").open(mode='w') as f:
+        with output_dir.joinpath("train_filelist.txt").open(mode="w") as f:
             for train_path in train_paths:
                 f.write(f"{train_path}\n")
     if val_paths:
-        with output_dir.joinpath("val_filelist.txt").open(mode='w') as f:
+        with output_dir.joinpath("val_filelist.txt").open(mode="w") as f:
             for val_path in val_paths:
                 f.write(f"{val_path}\n")
     if test_paths:
-        with output_dir.joinpath("test_filelist.txt").open(mode='w') as f:
+        with output_dir.joinpath("test_filelist.txt").open(mode="w") as f:
             for test_path in test_paths:
                 f.write(f"{test_path}\n")
-            
-    with output_dir.joinpath("info.txt").open(mode='w') as f:
-=======
-        with open(output_dir.joinpath("train_filelist.txt"), mode="w") as f:
-            for train_path in train_paths:
-                f.write(f"{train_path}\n")
-    if val_paths:
-        with open(output_dir.joinpath("val_filelist.txt"), mode="w") as f:
-            for val_path in val_paths:
-                f.write(f"{val_path}\n")
-    if test_paths:
-        with open(output_dir.joinpath("test_filelist.txt"), mode="w") as f:
-            for test_path in test_paths:
-                f.write(f"{test_path}\n")
-
-    with open(output_dir.joinpath("info.txt"), mode="w") as f:
->>>>>>> c46490c8
+
+    with output_dir.joinpath("info.txt").open(mode="w") as f:
         f.write(f"Created: {datetime.now()}\n")
         f.write(f"Number of train images: {len(train_paths)}\n")
         f.write(f"Number of validation images: {len(val_paths)}\n")
